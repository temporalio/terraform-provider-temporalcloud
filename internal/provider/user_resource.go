--- conflicted
+++ resolved
@@ -416,11 +416,7 @@
 			namespaceAccessObjects = append(namespaceAccessObjects, obj)
 		}
 
-<<<<<<< HEAD
 		accesses, d := types.SetValueFrom(ctx, types.ObjectType{AttrTypes: userNamespaceAccessAttrs}, namespaceAccessObjects)
-=======
-		accesses, d := types.ListValueFrom(ctx, types.ObjectType{AttrTypes: userNamespaceAccessAttrs}, namespaceAccessObjects)
->>>>>>> 159832f1
 		diags.Append(d...)
 		if diags.HasError() {
 			return diags
