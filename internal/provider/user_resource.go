package provider

import (
	"context"
	"fmt"

	"github.com/hashicorp/terraform-plugin-framework-timeouts/resource/timeouts"
	"github.com/hashicorp/terraform-plugin-framework-validators/listvalidator"
	"github.com/hashicorp/terraform-plugin-framework-validators/stringvalidator"
	"github.com/hashicorp/terraform-plugin-framework/attr"
	"github.com/hashicorp/terraform-plugin-framework/diag"
	"github.com/hashicorp/terraform-plugin-framework/path"
	"github.com/hashicorp/terraform-plugin-framework/resource"
	"github.com/hashicorp/terraform-plugin-framework/resource/schema"
	"github.com/hashicorp/terraform-plugin-framework/resource/schema/planmodifier"
	"github.com/hashicorp/terraform-plugin-framework/resource/schema/stringplanmodifier"
	"github.com/hashicorp/terraform-plugin-framework/schema/validator"
	"github.com/hashicorp/terraform-plugin-framework/types"
	"github.com/hashicorp/terraform-plugin-framework/types/basetypes"
	"github.com/temporalio/terraform-provider-temporalcloud/internal/client"
	"github.com/temporalio/terraform-provider-temporalcloud/internal/provider/enums"
	internaltypes "github.com/temporalio/terraform-provider-temporalcloud/internal/types"
	cloudservicev1 "go.temporal.io/api/cloud/cloudservice/v1"
	identityv1 "go.temporal.io/api/cloud/identity/v1"
)

type (
	userResource struct {
		client *client.Client
	}

	userResourceModel struct {
		ID                types.String                             `tfsdk:"id"`
		State             types.String                             `tfsdk:"state"`
		Email             types.String                             `tfsdk:"email"`
		AccountAccess     internaltypes.CaseInsensitiveStringValue `tfsdk:"account_access"`
		NamespaceAccesses types.List                               `tfsdk:"namespace_accesses"`

		Timeouts timeouts.Value `tfsdk:"timeouts"`
	}

	userNamespaceAccessModel struct {
		NamespaceID types.String                             `tfsdk:"namespace_id"`
		Permission  internaltypes.CaseInsensitiveStringValue `tfsdk:"permission"`
	}
)

var (
	_ resource.Resource                = (*userResource)(nil)
	_ resource.ResourceWithConfigure   = (*userResource)(nil)
	_ resource.ResourceWithImportState = (*userResource)(nil)

	userNamespaceAccessAttrs = map[string]attr.Type{
		"namespace_id": types.StringType,
		"permission":   internaltypes.CaseInsensitiveStringType{},
	}
)

func NewUserResource() resource.Resource {
	return &userResource{}
}

func (r *userResource) Configure(_ context.Context, req resource.ConfigureRequest, resp *resource.ConfigureResponse) {
	if req.ProviderData == nil {
		return
	}

	client, ok := req.ProviderData.(*client.Client)
	if !ok {
		resp.Diagnostics.AddError(
			"Unexpected Data Source Configure Type",
			fmt.Sprintf("Expected *client.Client, got: %T. Please report this issue to the provider developers.", req.ProviderData),
		)

		return
	}

	r.client = client
}

func (r *userResource) Metadata(_ context.Context, req resource.MetadataRequest, resp *resource.MetadataResponse) {
	resp.TypeName = req.ProviderTypeName + "_user"
}

func (r *userResource) Schema(ctx context.Context, _ resource.SchemaRequest, resp *resource.SchemaResponse) {
	resp.Schema = schema.Schema{
		Description: "Provisions a Temporal Cloud user.",
		Attributes: map[string]schema.Attribute{
			"id": schema.StringAttribute{
				Description: "The unique identifier of the user.",
				Computed:    true,
				PlanModifiers: []planmodifier.String{
					stringplanmodifier.UseStateForUnknown(),
				},
			},
			"state": schema.StringAttribute{
				Description: "The current state of the user.",
				Computed:    true,
				PlanModifiers: []planmodifier.String{
					stringplanmodifier.UseStateForUnknown(),
				},
			},
			"email": schema.StringAttribute{
				Description: "The email address for the user.",
				Required:    true,
				PlanModifiers: []planmodifier.String{
					stringplanmodifier.RequiresReplace(),
				},
			},
			"account_access": schema.StringAttribute{
				CustomType:  internaltypes.CaseInsensitiveStringType{},
				Description: "The role on the account. Must be one of [owner, admin, developer, read] (case-insensitive). owner is only valid for import and cannot be created, updated or deleted without Temporal support.",
				Required:    true,
				Validators: []validator.String{
					stringvalidator.OneOfCaseInsensitive("owner", "admin", "developer", "read"),
				},
			},
			"namespace_accesses": schema.ListNestedAttribute{
<<<<<<< HEAD
				Description: "The list of namespace accesses.Empty lists are not allowed, omit the attribute instead.",
=======
				Description: "The list of namespace accesses. Users with account_access roles of owner or admin cannot be assigned explicit permissions to namespaces. They implicitly receive access to all Namespaces.",
>>>>>>> b3113b1d
				Optional:    true,
				NestedObject: schema.NestedAttributeObject{
					Attributes: map[string]schema.Attribute{
						"namespace_id": schema.StringAttribute{
							Description: "The namespace to assign permissions to.",
							Required:    true,
						},
						"permission": schema.StringAttribute{
							CustomType:  internaltypes.CaseInsensitiveStringType{},
							Description: "The permission to assign. Must be one of [admin, write, read] (case-insensitive)",
							Required:    true,
							Validators: []validator.String{
								stringvalidator.OneOfCaseInsensitive("admin", "write", "read"),
							},
						},
					},
				},
				Validators: []validator.List{
					listvalidator.SizeAtLeast(1),
				},
			},
		},
		Blocks: map[string]schema.Block{
			"timeouts": timeouts.Block(ctx, timeouts.Opts{
				Create: true,
				Delete: true,
			}),
		},
	}
}

func (r *userResource) Create(ctx context.Context, req resource.CreateRequest, resp *resource.CreateResponse) {
	var plan userResourceModel
	resp.Diagnostics.Append(req.Plan.Get(ctx, &plan)...)
	if resp.Diagnostics.HasError() {
		return
	}

	createTimeout, diags := plan.Timeouts.Create(ctx, defaultCreateTimeout)
	resp.Diagnostics.Append(diags...)
	if resp.Diagnostics.HasError() {
		return
	}

	ctx, cancel := context.WithTimeout(ctx, createTimeout)
	defer cancel()

	namespaceAccesses := getNamespaceAccessesFromModel(ctx, resp.Diagnostics, &plan)
	if resp.Diagnostics.HasError() {
		return
	}

	role, err := enums.ToAccountAccessRole(plan.AccountAccess.ValueString())
	if err != nil {
		diags.AddError("Failed to convert account access role", err.Error())
		return
	}

	svcResp, err := r.client.CloudService().CreateUser(ctx, &cloudservicev1.CreateUserRequest{
		Spec: &identityv1.UserSpec{
			Email: plan.Email.ValueString(),
			Access: &identityv1.Access{
				AccountAccess: &identityv1.AccountAccess{
					Role: role,
				},
				NamespaceAccesses: namespaceAccesses,
			},
		},
	})

	if err != nil {
		resp.Diagnostics.AddError("Failed to create user", err.Error())
		return
	}
	if err := client.AwaitAsyncOperation(ctx, r.client, svcResp.AsyncOperation); err != nil {
		resp.Diagnostics.AddError("Failed to create user", err.Error())
		return
	}

	user, err := r.client.CloudService().GetUser(ctx, &cloudservicev1.GetUserRequest{
		UserId: svcResp.UserId,
	})
	if err != nil {
		resp.Diagnostics.AddError("Failed to get user after creation", err.Error())
		return
	}

	updateUserModelFromSpec(ctx, resp.Diagnostics, &plan, user.User)
	resp.Diagnostics.Append(resp.State.Set(ctx, plan)...)
}

func (r *userResource) Read(ctx context.Context, req resource.ReadRequest, resp *resource.ReadResponse) {
	var state userResourceModel
	resp.Diagnostics.Append(req.State.Get(ctx, &state)...)
	if resp.Diagnostics.HasError() {
		return
	}

	user, err := r.client.CloudService().GetUser(ctx, &cloudservicev1.GetUserRequest{
		UserId: state.ID.ValueString(),
	})
	if err != nil {
		resp.Diagnostics.AddError("Failed to get user", err.Error())
		return
	}

	updateUserModelFromSpec(ctx, resp.Diagnostics, &state, user.User)
	resp.Diagnostics.Append(resp.State.Set(ctx, state)...)
}

func (r *userResource) Update(ctx context.Context, req resource.UpdateRequest, resp *resource.UpdateResponse) {
	var plan userResourceModel
	resp.Diagnostics.Append(req.Plan.Get(ctx, &plan)...)
	if resp.Diagnostics.HasError() {
		return
	}

	namespaceAccesses := getNamespaceAccessesFromModel(ctx, resp.Diagnostics, &plan)
	if resp.Diagnostics.HasError() {
		return
	}

	currentUser, err := r.client.CloudService().GetUser(ctx, &cloudservicev1.GetUserRequest{
		UserId: plan.ID.ValueString(),
	})
	if err != nil {
		resp.Diagnostics.AddError("Failed to get current user status", err.Error())
		return
	}

	role, err := enums.ToAccountAccessRole(plan.AccountAccess.ValueString())
	if err != nil {
		resp.Diagnostics.AddError("Failed to convert account access role", err.Error())
		return
	}
	svcResp, err := r.client.CloudService().UpdateUser(ctx, &cloudservicev1.UpdateUserRequest{
		UserId: plan.ID.ValueString(),
		Spec: &identityv1.UserSpec{
			Email: plan.Email.ValueString(),
			Access: &identityv1.Access{
				AccountAccess: &identityv1.AccountAccess{
					Role: role,
				},
				NamespaceAccesses: namespaceAccesses,
			},
		},
		ResourceVersion: currentUser.GetUser().GetResourceVersion(),
	})
	if err != nil {
		resp.Diagnostics.AddError("Failed to update user", err.Error())
		return
	}

	if err := client.AwaitAsyncOperation(ctx, r.client, svcResp.GetAsyncOperation()); err != nil {
		resp.Diagnostics.AddError("Failed to update user", err.Error())
		return
	}

	user, err := r.client.CloudService().GetUser(ctx, &cloudservicev1.GetUserRequest{
		UserId: plan.ID.ValueString(),
	})
	if err != nil {
		resp.Diagnostics.AddError("Failed to get user after update", err.Error())
		return
	}

	updateUserModelFromSpec(ctx, resp.Diagnostics, &plan, user.User)
	resp.Diagnostics.Append(resp.State.Set(ctx, plan)...)
}

func (r *userResource) Delete(ctx context.Context, req resource.DeleteRequest, resp *resource.DeleteResponse) {
	var state userResourceModel
	resp.Diagnostics.Append(req.State.Get(ctx, &state)...)
	if resp.Diagnostics.HasError() {
		return
	}

	deleteTimeout, diags := state.Timeouts.Delete(ctx, defaultDeleteTimeout)
	resp.Diagnostics.Append(diags...)
	if resp.Diagnostics.HasError() {
		return
	}

	currentUser, err := r.client.CloudService().GetUser(ctx, &cloudservicev1.GetUserRequest{
		UserId: state.ID.ValueString(),
	})
	if err != nil {
		resp.Diagnostics.AddError("Failed to get current user status", err.Error())
		return
	}

	ctx, cancel := context.WithTimeout(ctx, deleteTimeout)
	defer cancel()

	svcResp, err := r.client.CloudService().DeleteUser(ctx, &cloudservicev1.DeleteUserRequest{
		UserId:          state.ID.ValueString(),
		ResourceVersion: currentUser.GetUser().GetResourceVersion(),
	})
	if err != nil {
		resp.Diagnostics.AddError("Failed to delete user", err.Error())
		return
	}

	if err := client.AwaitAsyncOperation(ctx, r.client, svcResp.AsyncOperation); err != nil {
		resp.Diagnostics.AddError("Failed to delete user", err.Error())
	}
}

func (r *userResource) ImportState(ctx context.Context, req resource.ImportStateRequest, resp *resource.ImportStateResponse) {
	resource.ImportStatePassthroughID(ctx, path.Root("id"), req, resp)
}

func getNamespaceAccessesFromModel(ctx context.Context, diags diag.Diagnostics, model *userResourceModel) map[string]*identityv1.NamespaceAccess {
	elements := make([]types.Object, 0, len(model.NamespaceAccesses.Elements()))
	diags.Append(model.NamespaceAccesses.ElementsAs(ctx, &elements, false)...)
	if diags.HasError() {
		return nil
	}

	if len(elements) == 0 {
		return nil
	}

	namespaceAccesses := make(map[string]*identityv1.NamespaceAccess, len(elements))
	for _, access := range elements {
		var model userNamespaceAccessModel
		diags.Append(access.As(ctx, &model, basetypes.ObjectAsOptions{})...)
		if diags.HasError() {
			return nil
		}
		persmission, err := enums.ToNamespaceAccessPermission(model.Permission.ValueString())
		if err != nil {
			diags.AddError("Failed to convert namespace permission", err.Error())
			return nil
		}
		namespaceAccesses[model.NamespaceID.ValueString()] = &identityv1.NamespaceAccess{
			Permission: persmission,
		}
	}

	return namespaceAccesses
}

func updateUserModelFromSpec(ctx context.Context, diags diag.Diagnostics, state *userResourceModel, user *identityv1.User) {
	state.ID = types.StringValue(user.GetId())
	stateStr, err := enums.FromResourceState(user.GetState())
	if err != nil {
		diags.AddError("Failed to convert resource state", err.Error())
		return
	}
	state.State = types.StringValue(stateStr)
	state.Email = types.StringValue(user.GetSpec().GetEmail())
	role, err := enums.FromAccountAccessRole(user.GetSpec().GetAccess().GetAccountAccess().GetRole())
	if err != nil {
		diags.AddError("Failed to convert account access role", err.Error())
		return
	}
	state.AccountAccess = internaltypes.CaseInsensitiveString(role)

	namespaceAccesses := types.ListNull(types.ObjectType{AttrTypes: userNamespaceAccessAttrs})
	if len(user.GetSpec().GetAccess().GetNamespaceAccesses()) > 0 {
		namespaceAccessObjects := make([]types.Object, 0)
		for ns, namespaceAccess := range user.GetSpec().GetAccess().GetNamespaceAccesses() {
			permission, err := enums.FromNamespaceAccessPermission(namespaceAccess.GetPermission())
			if err != nil {
				diags.AddError("Failed to convert namespace access permission", err.Error())
				return
			}
			model := userNamespaceAccessModel{
				NamespaceID: types.StringValue(ns),
				Permission:  internaltypes.CaseInsensitiveString(permission),
			}
			obj, d := types.ObjectValueFrom(ctx, userNamespaceAccessAttrs, model)
			diags.Append(d...)
			if diags.HasError() {
				return
			}
			namespaceAccessObjects = append(namespaceAccessObjects, obj)
		}

		accesses, d := types.ListValueFrom(ctx, types.ObjectType{AttrTypes: namespaceCertificateFilterAttrs}, namespaceAccessObjects)
		diags.Append(d...)
		if diags.HasError() {
			return
		}

		namespaceAccesses = accesses
	}
	state.NamespaceAccesses = namespaceAccesses
}<|MERGE_RESOLUTION|>--- conflicted
+++ resolved
@@ -116,11 +116,7 @@
 				},
 			},
 			"namespace_accesses": schema.ListNestedAttribute{
-<<<<<<< HEAD
-				Description: "The list of namespace accesses.Empty lists are not allowed, omit the attribute instead.",
-=======
-				Description: "The list of namespace accesses. Users with account_access roles of owner or admin cannot be assigned explicit permissions to namespaces. They implicitly receive access to all Namespaces.",
->>>>>>> b3113b1d
+				Description: "The list of namespace accesses. Empty lists are not allowed, omit the attribute instead. Users with account_access roles of owner or admin cannot be assigned explicit permissions to namespaces. They implicitly receive access to all Namespaces.",
 				Optional:    true,
 				NestedObject: schema.NestedAttributeObject{
 					Attributes: map[string]schema.Attribute{
