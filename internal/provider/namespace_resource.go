// The MIT License
//
// Copyright (c) 2023 Temporal Technologies Inc.  All rights reserved.
//
// Permission is hereby granted, free of charge, to any person obtaining a copy
// of this software and associated documentation files (the "Software"), to deal
// in the Software without restriction, including without limitation the rights
// to use, copy, modify, merge, publish, distribute, sublicense, and/or sell
// copies of the Software, and to permit persons to whom the Software is
// furnished to do so, subject to the following conditions:
//
// The above copyright notice and this permission notice shall be included in
// all copies or substantial portions of the Software.
//
// THE SOFTWARE IS PROVIDED "AS IS", WITHOUT WARRANTY OF ANY KIND, EXPRESS OR
// IMPLIED, INCLUDING BUT NOT LIMITED TO THE WARRANTIES OF MERCHANTABILITY,
// FITNESS FOR A PARTICULAR PURPOSE AND NONINFRINGEMENT. IN NO EVENT SHALL THE
// AUTHORS OR COPYRIGHT HOLDERS BE LIABLE FOR ANY CLAIM, DAMAGES OR OTHER
// LIABILITY, WHETHER IN AN ACTION OF CONTRACT, TORT OR OTHERWISE, ARISING FROM,
// OUT OF OR IN CONNECTION WITH THE SOFTWARE OR THE USE OR OTHER DEALINGS IN
// THE SOFTWARE.

package provider

import (
	"context"
	"encoding/base64"
	"fmt"
	"slices"
	"sort"
	"time"

	"github.com/google/uuid"
	"github.com/hashicorp/terraform-plugin-log/tflog"
	"google.golang.org/grpc/codes"
	"google.golang.org/grpc/status"
	"google.golang.org/protobuf/proto"

	"github.com/hashicorp/terraform-plugin-framework-validators/listvalidator"
	"github.com/hashicorp/terraform-plugin-framework-validators/stringvalidator"
	"github.com/hashicorp/terraform-plugin-framework/schema/validator"

	"github.com/hashicorp/terraform-plugin-framework-timeouts/resource/timeouts"
	"github.com/hashicorp/terraform-plugin-framework/attr"
	"github.com/hashicorp/terraform-plugin-framework/diag"
	"github.com/hashicorp/terraform-plugin-framework/path"
	"github.com/hashicorp/terraform-plugin-framework/resource"
	"github.com/hashicorp/terraform-plugin-framework/resource/schema"
	"github.com/hashicorp/terraform-plugin-framework/resource/schema/booldefault"
	"github.com/hashicorp/terraform-plugin-framework/resource/schema/planmodifier"
	"github.com/hashicorp/terraform-plugin-framework/resource/schema/stringplanmodifier"
	"github.com/hashicorp/terraform-plugin-framework/types"
	"github.com/hashicorp/terraform-plugin-framework/types/basetypes"

	cloudservicev1 "go.temporal.io/cloud-sdk/api/cloudservice/v1"
	namespacev1 "go.temporal.io/cloud-sdk/api/namespace/v1"

	"github.com/temporalio/terraform-provider-temporalcloud/internal/client"
	internaltypes "github.com/temporalio/terraform-provider-temporalcloud/internal/types"
)

const (
	defaultCreateTimeout time.Duration = 5 * time.Minute
	defaultDeleteTimeout time.Duration = 5 * time.Minute
)

type (
	namespaceResource struct {
		// client cloudservicev1.CloudServiceClient
		client *client.Client
	}

	namespaceResourceModel struct {
		ID                  types.String                           `tfsdk:"id"`
		Name                types.String                           `tfsdk:"name"`
		Regions             internaltypes.UnorderedStringListValue `tfsdk:"regions"`
		AcceptedClientCA    internaltypes.EncodedCAValue           `tfsdk:"accepted_client_ca"`
		RetentionDays       types.Int64                            `tfsdk:"retention_days"`
		CertificateFilters  types.List                             `tfsdk:"certificate_filters"`
		ApiKeyAuth          types.Bool                             `tfsdk:"api_key_auth"`
		CodecServer         types.Object                           `tfsdk:"codec_server"`
		Endpoints           types.Object                           `tfsdk:"endpoints"`
		NamespaceLifecycle  internaltypes.ZeroObjectValue          `tfsdk:"namespace_lifecycle"`
		ConnectivityRuleIds internaltypes.UnorderedStringListValue `tfsdk:"connectivity_rule_ids"`
		Timeouts            timeouts.Value                         `tfsdk:"timeouts"`
	}

	lifecycleModel struct {
		EnableDeleteProtection types.Bool `tfsdk:"enable_delete_protection"`
	}

	namespaceCertificateFilterModel struct {
		CommonName             types.String `tfsdk:"common_name"`
		Organization           types.String `tfsdk:"organization"`
		OrganizationalUnit     types.String `tfsdk:"organizational_unit"`
		SubjectAlternativeName types.String `tfsdk:"subject_alternative_name"`
	}

	codecServerModel struct {
		Endpoint                      types.String `tfsdk:"endpoint"`
		PassAccessToken               types.Bool   `tfsdk:"pass_access_token"`
		IncludeCrossOriginCredentials types.Bool   `tfsdk:"include_cross_origin_credentials"`
	}

	endpointsModel struct {
		WebAddress      types.String `tfsdk:"web_address"`
		GrpcAddress     types.String `tfsdk:"grpc_address"`
		MtlsGrpcAddress types.String `tfsdk:"mtls_grpc_address"`
	}
)

var (
	_ resource.Resource                = (*namespaceResource)(nil)
	_ resource.ResourceWithConfigure   = (*namespaceResource)(nil)
	_ resource.ResourceWithImportState = (*namespaceResource)(nil)

	namespaceCertificateFilterAttrs = map[string]attr.Type{
		"common_name":              types.StringType,
		"organization":             types.StringType,
		"organizational_unit":      types.StringType,
		"subject_alternative_name": types.StringType,
	}

	codecServerAttrs = map[string]attr.Type{
		"endpoint":                         types.StringType,
		"pass_access_token":                types.BoolType,
		"include_cross_origin_credentials": types.BoolType,
	}

	lifecycleAttrs = map[string]attr.Type{
		"enable_delete_protection": types.BoolType,
	}

	endpointsAttrs = map[string]attr.Type{
		"web_address":       types.StringType,
		"grpc_address":      types.StringType,
		"mtls_grpc_address": types.StringType,
	}
)

func NewNamespaceResource() resource.Resource {
	return &namespaceResource{}
}

func (r *namespaceResource) Configure(_ context.Context, req resource.ConfigureRequest, resp *resource.ConfigureResponse) {
	if req.ProviderData == nil {
		return
	}

	client, ok := req.ProviderData.(*client.Client)
	if !ok {
		resp.Diagnostics.AddError(
			"Unexpected Data Source Configure Type",
			fmt.Sprintf("Expected *client.Client, got: %T. Please report this issue to the provider developers.", req.ProviderData),
		)

		return
	}

	r.client = client
}

// Metadata returns the resource type name.
func (r *namespaceResource) Metadata(_ context.Context, req resource.MetadataRequest, resp *resource.MetadataResponse) {
	resp.TypeName = req.ProviderTypeName + "_namespace"
}

// Schema defines the schema for the resource.
func (r *namespaceResource) Schema(ctx context.Context, _ resource.SchemaRequest, resp *resource.SchemaResponse) {
	resp.Schema = schema.Schema{
		Description: "Provisions a Temporal Cloud namespace. \n\nRegions available in Temporal Cloud: https://docs.temporal.io/cloud/regions. \n\nNote that regions are prefixed with the cloud provider (aws-us-east-1, not us-east-1)",
		Attributes: map[string]schema.Attribute{
			"name": schema.StringAttribute{
				Description: "The name of the namespace.",
				Required:    true,
				PlanModifiers: []planmodifier.String{
					stringplanmodifier.RequiresReplace(),
				},
			},
			"id": schema.StringAttribute{
				Description: "The unique identifier of the namespace across all Temporal Cloud tenants.",
				Computed:    true,
				PlanModifiers: []planmodifier.String{
					stringplanmodifier.UseStateForUnknown(),
				},
			},
			"regions": schema.ListAttribute{
				Description: "The list of regions where this namespace is available. Must be one or two regions. See https://docs.temporal.io/cloud/regions for a list of available regions and HA options. Note that regions are prefixed with the cloud provider (aws-us-east-1, not us-east-1). If two regions are specified, the namespace will be replicated across them in a high availability (HA) configuration. Same-region, multi-region, and multi-cloud HA namespaces are supported. Please note that changing, adding, or removing regions for an existing namespace is not currently supported and the provider will throw an error. For HA namespaces the provider will ignore order changes on regions, which can happen if the namespace fails over.",
				ElementType: types.StringType,
				Required:    true,
				CustomType: internaltypes.UnorderedStringListType{
					ListType: basetypes.ListType{ElemType: basetypes.StringType{}},
				},
			},
			"accepted_client_ca": schema.StringAttribute{
				CustomType:  internaltypes.EncodedCAType{},
				Description: "The Base64-encoded CA cert in PEM format that clients use when authenticating with Temporal Cloud. This is a required field when a Namespace uses mTLS authentication.",
				Optional:    true,
				Validators: []validator.String{
					stringvalidator.LengthAtLeast(1),
				},
			},
			"retention_days": schema.Int64Attribute{
				Description: "The number of days to retain workflow history. Any changes to the retention period will be applied to all new running workflows.",
				Required:    true,
			},
			"certificate_filters": schema.ListNestedAttribute{
				Description: "A list of filters to apply to client certificates when initiating a connection Temporal Cloud. If present, connections will only be allowed from client certificates whose distinguished name properties match at least one of the filters. Empty lists are not allowed, omit the attribute instead.",
				Optional:    true,
				NestedObject: schema.NestedAttributeObject{
					Attributes: map[string]schema.Attribute{
						"common_name": schema.StringAttribute{
							Description: "The certificate's common name.",
							Optional:    true,
						},
						"organization": schema.StringAttribute{
							Description: "The certificate's organization.",
							Optional:    true,
						},
						"organizational_unit": schema.StringAttribute{
							Description: "The certificate's organizational unit.",
							Optional:    true,
						},
						"subject_alternative_name": schema.StringAttribute{
							Description: "The certificate's subject alternative name (or SAN).",
							Optional:    true,
						},
					},
				},
				Validators: []validator.List{
					listvalidator.SizeAtLeast(1),
				},
			},
			"api_key_auth": schema.BoolAttribute{
				Description: "If true, Temporal Cloud will enable API key authentication for this namespace.",
				Optional:    true,
				Computed:    true,
			},
			"codec_server": schema.SingleNestedAttribute{
				Description: "A codec server is used by the Temporal Cloud UI to decode payloads for all users interacting with this namespace, even if the workflow history itself is encrypted.",
				Attributes: map[string]schema.Attribute{
					"endpoint": schema.StringAttribute{
						Description: "The endpoint of the codec server. Must begin with \"https\".",
						Required:    true,
					},
					"pass_access_token": schema.BoolAttribute{
						Description: "If true, Temporal Cloud will pass the access token to the codec server upon each request.",
						Computed:    true,
						Default:     booldefault.StaticBool(false),
						Optional:    true,
					},
					"include_cross_origin_credentials": schema.BoolAttribute{
						Description: "If true, Temporal Cloud will include cross-origin credentials in requests to the codec server.",
						Computed:    true,
						Default:     booldefault.StaticBool(false),
						Optional:    true,
					},
				},
				Optional: true,
			},
			"endpoints": schema.SingleNestedAttribute{
				Description: "The endpoints for the namespace.",
				Attributes: map[string]schema.Attribute{
					"grpc_address": schema.StringAttribute{
						Description: "The gRPC address for API key client connections (may be empty if API keys are disabled).",
						Computed:    true,
					},
					"mtls_grpc_address": schema.StringAttribute{
						Description: "The gRPC address for mTLS client connections (may be empty if mTLS is disabled).",
						Computed:    true,
					},
					"web_address": schema.StringAttribute{
						Description: "The address in the Temporal Cloud Web UI for the namespace",
						Computed:    true,
					},
				},
				Computed: true,
			},
			"namespace_lifecycle": schema.SingleNestedAttribute{
				Description: "The lifecycle configuration for the namespace.",
				CustomType: internaltypes.ZeroObjectType{
					ObjectType: basetypes.ObjectType{
						AttrTypes: lifecycleAttrs,
					},
				},
				Attributes: map[string]schema.Attribute{
					"enable_delete_protection": schema.BoolAttribute{
						Description: "If true, the namespace cannot be deleted. This is a safeguard against accidental deletion. To delete a namespace with this option enabled, you must first set it to false.",
						Optional:    true,
						Computed:    true,
						Default:     booldefault.StaticBool(false),
					},
				},
				Optional: true,
			},
			"connectivity_rule_ids": schema.ListAttribute{
				Description: "The IDs of the connectivity rules for this namespace.",
				Optional:    true,
				ElementType: types.StringType,
				CustomType: internaltypes.UnorderedStringListType{
					ListType: basetypes.ListType{ElemType: basetypes.StringType{}},
				},
				Validators: []validator.List{
					listvalidator.SizeAtLeast(1),
				},
			},
		},
		Blocks: map[string]schema.Block{
			"timeouts": timeouts.Block(ctx, timeouts.Opts{
				Create: true,
				Delete: true,
			}),
		},
	}
}

// Create creates the resource and sets the initial Terraform state.
func (r *namespaceResource) Create(ctx context.Context, req resource.CreateRequest, resp *resource.CreateResponse) {
	var plan namespaceResourceModel
	resp.Diagnostics.Append(req.Plan.Get(ctx, &plan)...)
	if resp.Diagnostics.HasError() {
		return
	}

	createTimeout, diags := plan.Timeouts.Create(ctx, defaultCreateTimeout)
	resp.Diagnostics.Append(diags...)
	if resp.Diagnostics.HasError() {
		return
	}

	ctx, cancel := context.WithTimeout(ctx, createTimeout)
	defer cancel()

	regions, d := getRegionsFromModel(ctx, &plan)
	resp.Diagnostics.Append(d...)
	if resp.Diagnostics.HasError() {
		return
	}
	certFilters, d := getCertFiltersFromModel(ctx, &plan)
	resp.Diagnostics.Append(d...)
	if resp.Diagnostics.HasError() {
		return
	}
	var codecServer *namespacev1.CodecServerSpec
	if !plan.CodecServer.IsNull() {
		var d diag.Diagnostics
		codecServer, d = getCodecServerFromModel(ctx, &plan)
		resp.Diagnostics.Append(d...)
		if resp.Diagnostics.HasError() {
			return
		}
	}

	var lifecycle *namespacev1.LifecycleSpec
	if !plan.NamespaceLifecycle.IsNull() && !plan.NamespaceLifecycle.IsZero(ctx) {
		var d diag.Diagnostics
		lifecycle, d = getLifecycleFromModel(ctx, &plan)
		resp.Diagnostics.Append(d...)
		if resp.Diagnostics.HasError() {
			return
		}
	}

	connectivityRuleIds, d := getConnectivityRuleIdsFromModel(ctx, &plan)
	resp.Diagnostics.Append(d...)
	if resp.Diagnostics.HasError() {
		return
	}

	spec := &namespacev1.NamespaceSpec{
		Name:                plan.Name.ValueString(),
		Regions:             regions,
		RetentionDays:       int32(plan.RetentionDays.ValueInt64()),
		CodecServer:         codecServer,
		Lifecycle:           lifecycle,
		ConnectivityRuleIds: connectivityRuleIds,
	}

	if !plan.ApiKeyAuth.ValueBool() && plan.AcceptedClientCA.IsNull() {
		resp.Diagnostics.AddError("Namespace not configured with authentication", "accepted_client_ca or api_key_auth must be set")
		return
	}

	if plan.ApiKeyAuth.ValueBool() {
		spec.ApiKeyAuth = &namespacev1.ApiKeyAuthSpec{Enabled: true}
	}

	if !plan.AcceptedClientCA.IsNull() {
		mtls := &namespacev1.MtlsAuthSpec{}
		if plan.AcceptedClientCA.ValueString() != "" {
			certs, err := base64.StdEncoding.DecodeString(plan.AcceptedClientCA.ValueString())
			if err != nil {
				resp.Diagnostics.AddError("Invalid (base64 encoded) accepted_client_ca", err.Error())
				return
			}
			mtls.Enabled = true
			mtls.AcceptedClientCa = certs
			mtls.CertificateFilters = certFilters
		}

		spec.MtlsAuth = mtls
	}

	svcResp, err := r.client.CloudService().CreateNamespace(ctx, &cloudservicev1.CreateNamespaceRequest{
		Spec:             spec,
		AsyncOperationId: uuid.New().String(),
	})
	if err != nil {
		resp.Diagnostics.AddError("Failed to create namespace", err.Error())
		return
	}

	if err := client.AwaitAsyncOperation(ctx, r.client, svcResp.AsyncOperation); err != nil {
		resp.Diagnostics.AddError("Failed to create namespace", err.Error())
		return
	}

	ns, err := r.client.CloudService().GetNamespace(ctx, &cloudservicev1.GetNamespaceRequest{
		Namespace: svcResp.Namespace,
	})
	if err != nil {
		resp.Diagnostics.AddError("Failed to get namespace after creation", err.Error())
		return
	}

	resp.Diagnostics.Append(updateModelFromSpec(ctx, &plan, ns.Namespace)...)
	if resp.Diagnostics.HasError() {
		return
	}

	resp.Diagnostics.Append(resp.State.Set(ctx, plan)...)
}

// Read refreshes the Terraform state with the latest data.
func (r *namespaceResource) Read(ctx context.Context, req resource.ReadRequest, resp *resource.ReadResponse) {
	var state namespaceResourceModel
	resp.Diagnostics.Append(req.State.Get(ctx, &state)...)
	if resp.Diagnostics.HasError() {
		return
	}

	model, err := r.client.CloudService().GetNamespace(ctx, &cloudservicev1.GetNamespaceRequest{
		Namespace: state.ID.ValueString(),
	})
	if err != nil {
		switch status.Code(err) {
		case codes.NotFound:
			tflog.Warn(ctx, "Namespace Resource not found, removing from state", map[string]any{
				"id": state.ID.ValueString(),
			})

			resp.State.RemoveResource(ctx)
			return
		}

		resp.Diagnostics.AddError("Failed to get namespace", err.Error())
		return
	}

	resp.Diagnostics.Append(updateModelFromSpec(ctx, &state, model.Namespace)...)
	if resp.Diagnostics.HasError() {
		return
	}

	resp.Diagnostics.Append(resp.State.Set(ctx, state)...)
}

func areRegionsEqual(s1, s2 []string) bool {
	if len(s1) != len(s2) {
		return false
	}
	// Create copies to avoid modifying the original slices
	sortedS1 := make([]string, len(s1))
	copy(sortedS1, s1)
	sortedS2 := make([]string, len(s2))
	copy(sortedS2, s2)

	// Sort both slices
	sort.Strings(sortedS1)
	sort.Strings(sortedS2)

	return slices.Compare(sortedS1, sortedS2) == 0
}

// Update updates the resource and sets the updated Terraform state on success.
func (r *namespaceResource) Update(ctx context.Context, req resource.UpdateRequest, resp *resource.UpdateResponse) {
	var plan namespaceResourceModel
	resp.Diagnostics.Append(req.Plan.Get(ctx, &plan)...)
	if resp.Diagnostics.HasError() {
		return
	}

	regions, d := getRegionsFromModel(ctx, &plan)
	resp.Diagnostics.Append(d...)
	if resp.Diagnostics.HasError() {
		return
	}
	certFilters, d := getCertFiltersFromModel(ctx, &plan)
	resp.Diagnostics.Append(d...)
	if resp.Diagnostics.HasError() {
		return
	}

	connectivityRuleIds, d := getConnectivityRuleIdsFromModel(ctx, &plan)
	resp.Diagnostics.Append(d...)
	if resp.Diagnostics.HasError() {
		return
	}

	currentNs, err := r.client.CloudService().GetNamespace(ctx, &cloudservicev1.GetNamespaceRequest{
		Namespace: plan.ID.ValueString(),
	})
	if err != nil {
		resp.Diagnostics.AddError("Failed to get current namespace status", err.Error())
		return
	}

	var codecServer *namespacev1.CodecServerSpec
	if !plan.CodecServer.IsNull() {
		var d diag.Diagnostics
		codecServer, d = getCodecServerFromModel(ctx, &plan)
		resp.Diagnostics.Append(d...)
		if resp.Diagnostics.HasError() {
			return
		}
	}

<<<<<<< HEAD
=======
	var lifecycle *namespacev1.LifecycleSpec
	if !plan.NamespaceLifecycle.IsNull() && !plan.NamespaceLifecycle.IsZero(ctx) {
		var d diag.Diagnostics
		lifecycle, d = getLifecycleFromModel(ctx, &plan)
		resp.Diagnostics.Append(d...)
		if resp.Diagnostics.HasError() {
			return
		}
	}

>>>>>>> 00c5f9d9
	spec := &namespacev1.NamespaceSpec{
		Name:                plan.Name.ValueString(),
		Regions:             regions,
		RetentionDays:       int32(plan.RetentionDays.ValueInt64()),
		CodecServer:         codecServer,
		SearchAttributes:    currentNs.GetNamespace().GetSpec().GetSearchAttributes(),
		Lifecycle:           lifecycle,
		ConnectivityRuleIds: connectivityRuleIds,
	}

	if !plan.ApiKeyAuth.ValueBool() && plan.AcceptedClientCA.IsNull() {
		resp.Diagnostics.AddError("Namespace not configured with authentication", "accepted_client_ca or api_key_auth must be set")
		return
	}

	if plan.ApiKeyAuth.ValueBool() {
		spec.ApiKeyAuth = &namespacev1.ApiKeyAuthSpec{Enabled: true}
	}

	if !plan.AcceptedClientCA.IsNull() {
		mtls := &namespacev1.MtlsAuthSpec{}

		if plan.AcceptedClientCA.ValueString() != "" {
			certs, err := base64.StdEncoding.DecodeString(plan.AcceptedClientCA.ValueString())
			if err != nil {
				resp.Diagnostics.AddError("Invalid (base64 encoded) accepted_client_ca", err.Error())
				return
			}
			mtls.Enabled = true
			mtls.AcceptedClientCa = certs
			mtls.CertificateFilters = certFilters
		}

		spec.MtlsAuth = mtls
	}

	if !areRegionsEqual(currentNs.GetNamespace().GetSpec().GetRegions(), spec.Regions) {
		resp.Diagnostics.AddError("Namespace regions cannot be changed", "Changing the regions of a namespace is not supported currently via terraform.")
		return
	}

	svcResp, err := r.client.CloudService().UpdateNamespace(ctx, &cloudservicev1.UpdateNamespaceRequest{
		Namespace:        plan.ID.ValueString(),
		Spec:             spec,
		ResourceVersion:  currentNs.GetNamespace().GetResourceVersion(),
		AsyncOperationId: uuid.New().String(),
	})
	if err != nil {
		resp.Diagnostics.AddError("Failed to update namespace", err.Error())
		return
	}

	if err := client.AwaitAsyncOperation(ctx, r.client, svcResp.AsyncOperation); err != nil {
		resp.Diagnostics.AddError("Failed to update namespace", err.Error())
		return
	}

	ns, err := r.client.CloudService().GetNamespace(ctx, &cloudservicev1.GetNamespaceRequest{
		Namespace: plan.ID.ValueString(),
	})
	if err != nil {
		resp.Diagnostics.AddError("Failed to get namespace after update", err.Error())
		return
	}

	resp.Diagnostics.Append(updateModelFromSpec(ctx, &plan, ns.Namespace)...)
	if resp.Diagnostics.HasError() {
		return
	}

	resp.Diagnostics.Append(resp.State.Set(ctx, plan)...)
}

// Delete deletes the resource and removes the Terraform state on success.
func (r *namespaceResource) Delete(ctx context.Context, req resource.DeleteRequest, resp *resource.DeleteResponse) {
	var state namespaceResourceModel
	resp.Diagnostics.Append(req.State.Get(ctx, &state)...)
	if resp.Diagnostics.HasError() {
		return
	}

	deleteTimeout, diags := state.Timeouts.Delete(ctx, defaultDeleteTimeout)
	resp.Diagnostics.Append(diags...)
	if resp.Diagnostics.HasError() {
		return
	}

	currentNs, err := r.client.CloudService().GetNamespace(ctx, &cloudservicev1.GetNamespaceRequest{
		Namespace: state.ID.ValueString(),
	})
	if err != nil {
		switch status.Code(err) {
		case codes.NotFound:
			tflog.Warn(ctx, "Namespace Resource not found, removing from state", map[string]any{
				"id": state.ID.ValueString(),
			})

			return
		}

		resp.Diagnostics.AddError("Failed to get current namespace status", err.Error())
		return
	}
	ctx, cancel := context.WithTimeout(ctx, deleteTimeout)
	defer cancel()
	svcResp, err := r.client.CloudService().DeleteNamespace(ctx, &cloudservicev1.DeleteNamespaceRequest{
		Namespace:        state.ID.ValueString(),
		ResourceVersion:  currentNs.GetNamespace().GetResourceVersion(),
		AsyncOperationId: uuid.New().String(),
	})
	if err != nil {
		switch status.Code(err) {
		case codes.NotFound:
			tflog.Warn(ctx, "Namespace Resource not found, removing from state", map[string]any{
				"id": state.ID.ValueString(),
			})

			return
		}

		resp.Diagnostics.AddError("Failed to delete namespace", err.Error())
		return
	}

	if err := client.AwaitAsyncOperation(ctx, r.client, svcResp.AsyncOperation); err != nil {
		resp.Diagnostics.AddError("Failed to delete namespace", err.Error())
	}
}

func (r *namespaceResource) ImportState(ctx context.Context, req resource.ImportStateRequest, resp *resource.ImportStateResponse) {
	resource.ImportStatePassthroughID(ctx, path.Root("id"), req, resp)
}

func getRegionsFromModel(ctx context.Context, plan *namespaceResourceModel) ([]string, diag.Diagnostics) {
	var diags diag.Diagnostics
	regions := make([]types.String, 0, len(plan.Regions.Elements()))
	diags.Append(plan.Regions.ElementsAs(ctx, &regions, false)...)
	if diags.HasError() {
		return nil, diags
	}

	requestRegions := make([]string, len(regions))
	for i, region := range regions {
		requestRegions[i] = region.ValueString()
	}

	return requestRegions, diags
}

func getConnectivityRuleIdsFromModel(ctx context.Context, plan *namespaceResourceModel) ([]string, diag.Diagnostics) {
	var diags diag.Diagnostics

	connectivityRuleIds := make([]types.String, 0, len(plan.ConnectivityRuleIds.Elements()))
	diags.Append(plan.ConnectivityRuleIds.ElementsAs(ctx, &connectivityRuleIds, false)...)
	if diags.HasError() {
		return nil, diags
	}

	if len(connectivityRuleIds) == 0 {
		return nil, diags
	}

	requestConnectivityRuleIds := make([]string, len(connectivityRuleIds))
	for i, id := range connectivityRuleIds {
		requestConnectivityRuleIds[i] = id.ValueString()
	}
	return requestConnectivityRuleIds, diags
}

func updateModelFromSpec(
	ctx context.Context,
	state *namespaceResourceModel,
	ns *namespacev1.Namespace,
) diag.Diagnostics {
	var diags diag.Diagnostics

	state.ID = types.StringValue(ns.GetNamespace())
	state.Name = types.StringValue(ns.GetSpec().GetName())
	planRegions, listDiags := types.ListValueFrom(ctx, types.StringType, ns.GetSpec().GetRegions())
	diags.Append(listDiags...)
	if diags.HasError() {
		return diags
	}
	planRegionsUnordered := internaltypes.UnorderedStringListValue{
		ListValue: planRegions,
	}

	certificateFilter := types.ListNull(types.ObjectType{AttrTypes: namespaceCertificateFilterAttrs})
	if len(ns.GetSpec().GetMtlsAuth().GetCertificateFilters()) > 0 {
		certificateFilterObjects := make([]types.Object, len(ns.GetSpec().GetMtlsAuth().GetCertificateFilters()))
		for i, certFilter := range ns.GetSpec().GetMtlsAuth().GetCertificateFilters() {
			model := namespaceCertificateFilterModel{
				CommonName:             stringOrNull(certFilter.GetCommonName()),
				Organization:           stringOrNull(certFilter.GetOrganization()),
				OrganizationalUnit:     stringOrNull(certFilter.GetOrganizationalUnit()),
				SubjectAlternativeName: stringOrNull(certFilter.GetSubjectAlternativeName()),
			}
			obj, diag := types.ObjectValueFrom(ctx, namespaceCertificateFilterAttrs, model)
			diags.Append(diag...)
			if diags.HasError() {
				return diags
			}
			certificateFilterObjects[i] = obj
		}

		filters, diag := types.ListValueFrom(ctx, types.ObjectType{AttrTypes: namespaceCertificateFilterAttrs}, certificateFilterObjects)
		diags.Append(diag...)
		if diags.HasError() {
			return diags
		}

		certificateFilter = filters
	}

	if len(ns.GetSpec().GetMtlsAuth().GetAcceptedClientCa()) > 0 {
		state.AcceptedClientCA = internaltypes.EncodedCA(
			base64.StdEncoding.EncodeToString(ns.GetSpec().GetMtlsAuth().GetAcceptedClientCa()),
		)
	}

	if ns.GetSpec().GetApiKeyAuth() != nil {
		state.ApiKeyAuth = types.BoolValue(ns.GetSpec().GetApiKeyAuth().GetEnabled())
	}

	var codecServerState basetypes.ObjectValue
	// The API always returns a non-empty CodecServerSpec, even if it wasn't specified on object creation. We explicitly
	// map an endpoint whose value is the empty string to `null`, since an empty endpoint implies that the codec server
	// was not set via config.
	if ns.GetSpec().GetCodecServer().GetEndpoint() != "" {
		codecServer := &codecServerModel{
			Endpoint:                      stringOrNull(ns.GetSpec().GetCodecServer().GetEndpoint()),
			PassAccessToken:               types.BoolValue(ns.GetSpec().GetCodecServer().GetPassAccessToken()),
			IncludeCrossOriginCredentials: types.BoolValue(ns.GetSpec().GetCodecServer().GetIncludeCrossOriginCredentials()),
		}

		state, objectDiags := types.ObjectValueFrom(ctx, codecServerAttrs, codecServer)
		diags.Append(objectDiags...)
		if diags.HasError() {
			return diags
		}

		codecServerState = state
	} else {
		codecServerState = types.ObjectNull(codecServerAttrs)
	}
	state.CodecServer = codecServerState

	if lifecycleSpec := ns.GetSpec().GetLifecycle(); lifecycleSpec != nil && !proto.Equal(lifecycleSpec, &namespacev1.LifecycleSpec{}) {
		lifecycle := &lifecycleModel{
			EnableDeleteProtection: types.BoolValue(lifecycleSpec.GetEnableDeleteProtection()),
		}
		st, objectDiags := types.ObjectValueFrom(ctx, lifecycleAttrs, lifecycle)
		diags.Append(objectDiags...)
		if diags.HasError() {
			return diags
		}
		state.NamespaceLifecycle = internaltypes.ZeroObjectValue{ObjectValue: st}
	} else if !state.NamespaceLifecycle.IsZero(ctx) {
		// only update the lifecycle if its not already set to zero
		state.NamespaceLifecycle = internaltypes.ZeroObjectValue{ObjectValue: types.ObjectNull(lifecycleAttrs)}
	}

	endpoints := &endpointsModel{
		GrpcAddress:     stringOrNull(ns.GetEndpoints().GetGrpcAddress()),
		WebAddress:      stringOrNull(ns.GetEndpoints().GetWebAddress()),
		MtlsGrpcAddress: stringOrNull(ns.GetEndpoints().GetMtlsGrpcAddress()),
	}
	endpointsState, objectDiags := types.ObjectValueFrom(ctx, endpointsAttrs, endpoints)
	diags.Append(objectDiags...)
	if diags.HasError() {
		return diags
	}

	// Handle connectivity rule IDs - preserve the intent from the plan

	connectivityRuleIdsState := internaltypes.UnorderedStringListValue{
		ListValue: types.ListNull(types.StringType),
	}
	connectivityRuleIds := ns.GetSpec().GetConnectivityRuleIds()
	if len(connectivityRuleIds) > 0 {
		// Use API response values
		planConnectivityRuleIds, listDiags := types.ListValueFrom(ctx, types.StringType, connectivityRuleIds)
		diags.Append(listDiags...)
		if diags.HasError() {
			return diags
		}
		connectivityRuleIdsState = internaltypes.UnorderedStringListValue{
			ListValue: planConnectivityRuleIds,
		}

	}
	state.ConnectivityRuleIds = connectivityRuleIdsState
	state.Endpoints = endpointsState
	state.Regions = planRegionsUnordered
	state.CertificateFilters = certificateFilter
	state.RetentionDays = types.Int64Value(int64(ns.GetSpec().GetRetentionDays()))

	return diags
}

func getCertFiltersFromModel(ctx context.Context, model *namespaceResourceModel) ([]*namespacev1.CertificateFilterSpec, diag.Diagnostics) {
	var diags diag.Diagnostics

	elements := make([]types.Object, 0, len(model.CertificateFilters.Elements()))
	diags.Append(model.CertificateFilters.ElementsAs(ctx, &elements, false)...)
	if diags.HasError() {
		return nil, diags
	}

	if len(elements) == 0 {
		return nil, diags
	}

	certificateFilters := make([]*namespacev1.CertificateFilterSpec, len(elements))
	for i, filter := range elements {
		var model namespaceCertificateFilterModel
		diags.Append(filter.As(ctx, &model, basetypes.ObjectAsOptions{})...)
		if diags.HasError() {
			return nil, diags
		}

		certificateFilters[i] = &namespacev1.CertificateFilterSpec{
			CommonName:             model.CommonName.ValueString(),
			Organization:           model.Organization.ValueString(),
			OrganizationalUnit:     model.OrganizationalUnit.ValueString(),
			SubjectAlternativeName: model.SubjectAlternativeName.ValueString(),
		}
	}

	return certificateFilters, diags
}

func getCodecServerFromModel(ctx context.Context, model *namespaceResourceModel) (*namespacev1.CodecServerSpec, diag.Diagnostics) {
	var diags diag.Diagnostics
	var codecServer codecServerModel
	diags.Append(model.CodecServer.As(ctx, &codecServer, basetypes.ObjectAsOptions{})...)
	if diags.HasError() {
		return nil, diags
	}
	return &namespacev1.CodecServerSpec{
		Endpoint:                      codecServer.Endpoint.ValueString(),
		PassAccessToken:               codecServer.PassAccessToken.ValueBool(),
		IncludeCrossOriginCredentials: codecServer.IncludeCrossOriginCredentials.ValueBool(),
	}, diags
}

func getLifecycleFromModel(ctx context.Context, model *namespaceResourceModel) (*namespacev1.LifecycleSpec, diag.Diagnostics) {
	var diags diag.Diagnostics
	var lifecycle lifecycleModel
	diags.Append(model.NamespaceLifecycle.As(ctx, &lifecycle, basetypes.ObjectAsOptions{})...)
	if diags.HasError() {
		return nil, diags
	}
	return &namespacev1.LifecycleSpec{
		EnableDeleteProtection: lifecycle.EnableDeleteProtection.ValueBool(),
	}, diags
}

func stringOrNull(s string) types.String {
	if s == "" {
		return types.StringNull()
	}
	return types.StringValue(s)
}<|MERGE_RESOLUTION|>--- conflicted
+++ resolved
@@ -525,8 +525,6 @@
 		}
 	}
 
-<<<<<<< HEAD
-=======
 	var lifecycle *namespacev1.LifecycleSpec
 	if !plan.NamespaceLifecycle.IsNull() && !plan.NamespaceLifecycle.IsZero(ctx) {
 		var d diag.Diagnostics
@@ -537,7 +535,6 @@
 		}
 	}
 
->>>>>>> 00c5f9d9
 	spec := &namespacev1.NamespaceSpec{
 		Name:                plan.Name.ValueString(),
 		Regions:             regions,
