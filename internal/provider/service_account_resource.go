package provider

import (
	"context"
	"fmt"

	"github.com/hashicorp/terraform-plugin-framework-validators/listvalidator"

	"github.com/hashicorp/terraform-plugin-framework-timeouts/resource/timeouts"
	"github.com/hashicorp/terraform-plugin-framework-validators/stringvalidator"
	"github.com/hashicorp/terraform-plugin-framework/attr"
	"github.com/hashicorp/terraform-plugin-framework/diag"
	"github.com/hashicorp/terraform-plugin-framework/path"
	"github.com/hashicorp/terraform-plugin-framework/resource"
	"github.com/hashicorp/terraform-plugin-framework/resource/schema"
	"github.com/hashicorp/terraform-plugin-framework/resource/schema/planmodifier"
	"github.com/hashicorp/terraform-plugin-framework/resource/schema/stringplanmodifier"
	"github.com/hashicorp/terraform-plugin-framework/schema/validator"
	"github.com/hashicorp/terraform-plugin-framework/types"
	"github.com/hashicorp/terraform-plugin-framework/types/basetypes"

	"github.com/temporalio/terraform-provider-temporalcloud/internal/client"
	"github.com/temporalio/terraform-provider-temporalcloud/internal/provider/enums"
	internaltypes "github.com/temporalio/terraform-provider-temporalcloud/internal/types"
	cloudservicev1 "go.temporal.io/api/cloud/cloudservice/v1"
	identityv1 "go.temporal.io/api/cloud/identity/v1"
)

type (
	serviceAccountResource struct {
		client *client.Client
	}

	serviceAccountResourceModel struct {
		ID                types.String                             `tfsdk:"id"`
		State             types.String                             `tfsdk:"state"`
		Name              types.String                             `tfsdk:"name"`
		AccountAccess     internaltypes.CaseInsensitiveStringValue `tfsdk:"account_access"`
		NamespaceAccesses types.List                               `tfsdk:"namespace_accesses"`

		Timeouts timeouts.Value `tfsdk:"timeouts"`
	}

	serviceAccountNamespaceAccessModel struct {
		NamespaceID types.String                             `tfsdk:"namespace_id"`
		Permission  internaltypes.CaseInsensitiveStringValue `tfsdk:"permission"`
	}
)

var (
	_ resource.Resource                = (*serviceAccountResource)(nil)
	_ resource.ResourceWithConfigure   = (*serviceAccountResource)(nil)
	_ resource.ResourceWithImportState = (*serviceAccountResource)(nil)

	serviceAccountNamespaceAccessAttrs = map[string]attr.Type{
		"namespace_id": types.StringType,
		"permission":   internaltypes.CaseInsensitiveStringType{},
	}
)

func NewServiceAccountResource() resource.Resource {
	return &serviceAccountResource{}
}

func (r *serviceAccountResource) Configure(_ context.Context, req resource.ConfigureRequest, resp *resource.ConfigureResponse) {
	if req.ProviderData == nil {
		return
	}

	client, ok := req.ProviderData.(*client.Client)
	if !ok {
		resp.Diagnostics.AddError(
			"Unexpected Data Source Configure Type",
			fmt.Sprintf("Expected *client.Client, got: %T. Please report this issue to the provider developers.", req.ProviderData),
		)

		return
	}

	r.client = client
}

func (r *serviceAccountResource) Metadata(_ context.Context, req resource.MetadataRequest, resp *resource.MetadataResponse) {
	resp.TypeName = req.ProviderTypeName + "_service_account"
}

func (r *serviceAccountResource) Schema(ctx context.Context, _ resource.SchemaRequest, resp *resource.SchemaResponse) {
	resp.Schema = schema.Schema{
		Description: "Provisions a Temporal Cloud Service Account.",
		Attributes: map[string]schema.Attribute{
			"id": schema.StringAttribute{
				Description: "The unique identifier of the Service Account.",
				Computed:    true,
				PlanModifiers: []planmodifier.String{
					stringplanmodifier.UseStateForUnknown(),
				},
			},
			"state": schema.StringAttribute{
				Description: "The current state of the Service Account.",
				Computed:    true,
				PlanModifiers: []planmodifier.String{
					stringplanmodifier.UseStateForUnknown(),
				},
			},
			"name": schema.StringAttribute{
				Description: "The name associated with the service account.",
				Required:    true,
				PlanModifiers: []planmodifier.String{
					stringplanmodifier.RequiresReplace(),
				},
			},
			"account_access": schema.StringAttribute{
				CustomType:  internaltypes.CaseInsensitiveStringType{},
				Description: "The role on the account. Must be one of [admin, developer, read] (case-insensitive).",
				Required:    true,
				Validators: []validator.String{
					stringvalidator.OneOfCaseInsensitive("admin", "developer", "read"),
				},
			},
			"namespace_accesses": schema.ListNestedAttribute{
<<<<<<< HEAD
				Description: "The list of namespace accesses. Empty lists are not allowed, omit the attribute instead.",
=======
				Description: "The list of namespace accesses. Service Accounts with an account_access role of admin cannot be assigned explicit permissions to namespaces. admins implicitly receive access to all Namespaces.",
>>>>>>> b3113b1d
				Optional:    true,
				NestedObject: schema.NestedAttributeObject{
					Attributes: map[string]schema.Attribute{
						"namespace_id": schema.StringAttribute{
							Description: "The namespace to assign permissions to.",
							Required:    true,
						},
						"permission": schema.StringAttribute{
							CustomType:  internaltypes.CaseInsensitiveStringType{},
							Description: "The permission to assign. Must be one of [admin, write, read] (case-insensitive)",
							Required:    true,
							Validators: []validator.String{
								stringvalidator.OneOfCaseInsensitive("admin", "write", "read"),
							},
						},
					},
				},
				Validators: []validator.List{
					listvalidator.SizeAtLeast(1),
				},
			},
		},
		Blocks: map[string]schema.Block{
			"timeouts": timeouts.Block(ctx, timeouts.Opts{
				Create: true,
				Delete: true,
			}),
		},
	}
}

func (r *serviceAccountResource) Create(ctx context.Context, req resource.CreateRequest, resp *resource.CreateResponse) {
	var plan serviceAccountResourceModel
	resp.Diagnostics.Append(req.Plan.Get(ctx, &plan)...)
	if resp.Diagnostics.HasError() {
		return
	}

	createTimeout, diags := plan.Timeouts.Create(ctx, defaultCreateTimeout)
	resp.Diagnostics.Append(diags...)
	if resp.Diagnostics.HasError() {
		return
	}

	ctx, cancel := context.WithTimeout(ctx, createTimeout)
	defer cancel()

	namespaceAccesses := getNamespaceAccessesFromServiceAccountModel(ctx, resp.Diagnostics, &plan)
	if resp.Diagnostics.HasError() {
		return
	}

	role, err := enums.ToAccountAccessRole(plan.AccountAccess.ValueString())
	if err != nil {
		resp.Diagnostics.AddError("Failed to convert account access role", err.Error())
		return
	}
	svcResp, err := r.client.CloudService().CreateServiceAccount(ctx, &cloudservicev1.CreateServiceAccountRequest{
		Spec: &identityv1.ServiceAccountSpec{
			Name: plan.Name.ValueString(),
			Access: &identityv1.Access{
				AccountAccess: &identityv1.AccountAccess{
					Role: role,
				},
				NamespaceAccesses: namespaceAccesses,
			},
		},
	})
	if err != nil {
		resp.Diagnostics.AddError("Failed to create Service Account", err.Error())
		return
	}
	if err := client.AwaitAsyncOperation(ctx, r.client, svcResp.AsyncOperation); err != nil {
		resp.Diagnostics.AddError("Failed to create Service Account", err.Error())
		return
	}

	serviceAccount, err := r.client.CloudService().GetServiceAccount(ctx, &cloudservicev1.GetServiceAccountRequest{
		ServiceAccountId: svcResp.ServiceAccountId,
	})
	if err != nil {
		resp.Diagnostics.AddError("Failed to get Service Account after creation", err.Error())
		return
	}

	resp.Diagnostics.Append(updateServiceAccountModelFromSpec(ctx, &plan, serviceAccount.ServiceAccount)...)
	if resp.Diagnostics.HasError() {
		return
	}
	resp.Diagnostics.Append(resp.State.Set(ctx, plan)...)
}

func (r *serviceAccountResource) Read(ctx context.Context, req resource.ReadRequest, resp *resource.ReadResponse) {
	var state serviceAccountResourceModel
	resp.Diagnostics.Append(req.State.Get(ctx, &state)...)
	if resp.Diagnostics.HasError() {
		return
	}

	serviceAccount, err := r.client.CloudService().GetServiceAccount(ctx, &cloudservicev1.GetServiceAccountRequest{
		ServiceAccountId: state.ID.ValueString(),
	})
	if err != nil {
		resp.Diagnostics.AddError("Failed to get Service Account", err.Error())
		return
	}

	resp.Diagnostics.Append(updateServiceAccountModelFromSpec(ctx, &state, serviceAccount.ServiceAccount)...)
	if resp.Diagnostics.HasError() {
		return
	}
	resp.Diagnostics.Append(resp.State.Set(ctx, state)...)
}

func (r *serviceAccountResource) Update(ctx context.Context, req resource.UpdateRequest, resp *resource.UpdateResponse) {
	var plan serviceAccountResourceModel
	resp.Diagnostics.Append(req.Plan.Get(ctx, &plan)...)
	if resp.Diagnostics.HasError() {
		return
	}

	namespaceAccesses := getNamespaceAccessesFromServiceAccountModel(ctx, resp.Diagnostics, &plan)
	if resp.Diagnostics.HasError() {
		return
	}

	currentServiceAccount, err := r.client.CloudService().GetServiceAccount(ctx, &cloudservicev1.GetServiceAccountRequest{
		ServiceAccountId: plan.ID.ValueString(),
	})
	if err != nil {
		resp.Diagnostics.AddError("Failed to get current Service Account status", err.Error())
		return
	}

	role, err := enums.ToAccountAccessRole(plan.AccountAccess.ValueString())
	if err != nil {
		resp.Diagnostics.AddError("Failed to convert account access role", err.Error())
		return
	}
	svcResp, err := r.client.CloudService().UpdateServiceAccount(ctx, &cloudservicev1.UpdateServiceAccountRequest{
		ServiceAccountId: plan.ID.ValueString(),
		Spec: &identityv1.ServiceAccountSpec{
			Name: plan.Name.ValueString(),
			Access: &identityv1.Access{
				AccountAccess: &identityv1.AccountAccess{
					Role: role,
				},
				NamespaceAccesses: namespaceAccesses,
			},
		},
		ResourceVersion: currentServiceAccount.ServiceAccount.GetResourceVersion(),
	})
	if err != nil {
		resp.Diagnostics.AddError("Failed to update Service Account", err.Error())
		return
	}

	if err := client.AwaitAsyncOperation(ctx, r.client, svcResp.GetAsyncOperation()); err != nil {
		resp.Diagnostics.AddError("Failed to update Service Account", err.Error())
		return
	}

	serviceAccount, err := r.client.CloudService().GetServiceAccount(ctx, &cloudservicev1.GetServiceAccountRequest{
		ServiceAccountId: plan.ID.ValueString(),
	})
	if err != nil {
		resp.Diagnostics.AddError("Failed to get Service Account after update", err.Error())
		return
	}

	resp.Diagnostics.Append(updateServiceAccountModelFromSpec(ctx, &plan, serviceAccount.ServiceAccount)...)
	if resp.Diagnostics.HasError() {
		return
	}
	resp.Diagnostics.Append(resp.State.Set(ctx, plan)...)
}

func (r *serviceAccountResource) Delete(ctx context.Context, req resource.DeleteRequest, resp *resource.DeleteResponse) {
	var state serviceAccountResourceModel
	resp.Diagnostics.Append(req.State.Get(ctx, &state)...)
	if resp.Diagnostics.HasError() {
		return
	}

	deleteTimeout, diags := state.Timeouts.Delete(ctx, defaultDeleteTimeout)
	resp.Diagnostics.Append(diags...)
	if resp.Diagnostics.HasError() {
		return
	}

	currentServiceAccount, err := r.client.CloudService().GetServiceAccount(ctx, &cloudservicev1.GetServiceAccountRequest{
		ServiceAccountId: state.ID.ValueString(),
	})
	if err != nil {
		resp.Diagnostics.AddError("Failed to get current Service Account status", err.Error())
		return
	}

	ctx, cancel := context.WithTimeout(ctx, deleteTimeout)
	defer cancel()

	svcResp, err := r.client.CloudService().DeleteServiceAccount(ctx, &cloudservicev1.DeleteServiceAccountRequest{
		ServiceAccountId: state.ID.ValueString(),
		ResourceVersion:  currentServiceAccount.ServiceAccount.GetResourceVersion(),
	})
	if err != nil {
		resp.Diagnostics.AddError("Failed to delete Service Account", err.Error())
		return
	}

	if err := client.AwaitAsyncOperation(ctx, r.client, svcResp.AsyncOperation); err != nil {
		resp.Diagnostics.AddError("Failed to delete Service Account", err.Error())
	}
}

func (r *serviceAccountResource) ImportState(ctx context.Context, req resource.ImportStateRequest, resp *resource.ImportStateResponse) {
	resource.ImportStatePassthroughID(ctx, path.Root("id"), req, resp)
}

func getNamespaceAccessesFromServiceAccountModel(ctx context.Context, diags diag.Diagnostics, model *serviceAccountResourceModel) map[string]*identityv1.NamespaceAccess {
	elements := make([]types.Object, 0, len(model.NamespaceAccesses.Elements()))
	diags.Append(model.NamespaceAccesses.ElementsAs(ctx, &elements, false)...)
	if diags.HasError() {
		return nil
	}

	if len(elements) == 0 {
		return nil
	}

	namespaceAccesses := make(map[string]*identityv1.NamespaceAccess, len(elements))
	for _, access := range elements {
		var model serviceAccountNamespaceAccessModel
		diags.Append(access.As(ctx, &model, basetypes.ObjectAsOptions{})...)
		if diags.HasError() {
			return nil
		}
		persmission, err := enums.ToNamespaceAccessPermission(model.Permission.ValueString())
		if err != nil {
			diags.AddError("Failed to convert namespace access permission", err.Error())
			return nil
		}
		namespaceAccesses[model.NamespaceID.ValueString()] = &identityv1.NamespaceAccess{
			Permission: persmission,
		}
	}

	return namespaceAccesses
}

func updateServiceAccountModelFromSpec(ctx context.Context, state *serviceAccountResourceModel, serviceAccount *identityv1.ServiceAccount) diag.Diagnostics {
	var diags diag.Diagnostics
	stateStr, err := enums.FromResourceState(serviceAccount.GetState())
	if err != nil {
		diags.AddError("Failed to convert resource state", err.Error())
	}
	role, err := enums.FromAccountAccessRole(serviceAccount.GetSpec().GetAccess().GetAccountAccess().GetRole())
	if err != nil {
		diags.AddError("Failed to convert account access role", err.Error())
	}

	namespaceAccesses := types.ListNull(types.ObjectType{AttrTypes: serviceAccountNamespaceAccessAttrs})
	if len(serviceAccount.GetSpec().GetAccess().GetNamespaceAccesses()) > 0 {
		namespaceAccessObjects := make([]types.Object, 0)
		for ns, namespaceAccess := range serviceAccount.GetSpec().GetAccess().GetNamespaceAccesses() {
			permission, err := enums.FromNamespaceAccessPermission(namespaceAccess.GetPermission())
			if err != nil {
				diags.AddError("Failed to convert namespace access permission", err.Error())
				continue
			}
			model := serviceAccountNamespaceAccessModel{
				NamespaceID: types.StringValue(ns),
				Permission:  internaltypes.CaseInsensitiveString(permission),
			}
			obj, d := types.ObjectValueFrom(ctx, serviceAccountNamespaceAccessAttrs, model)
			diags.Append(d...)
			if d.HasError() {
				continue
			}
			namespaceAccessObjects = append(namespaceAccessObjects, obj)
		}

		accesses, d := types.ListValueFrom(ctx, types.ObjectType{AttrTypes: serviceAccountNamespaceAccessAttrs}, namespaceAccessObjects)
		diags.Append(d...)
		if !diags.HasError() {
			namespaceAccesses = accesses
		}
	}

	if diags.HasError() {
		return diags
	}

	state.ID = types.StringValue(serviceAccount.GetId())
	state.State = types.StringValue(stateStr)
	state.Name = types.StringValue(serviceAccount.GetSpec().GetName())
	state.AccountAccess = internaltypes.CaseInsensitiveString(role)
	state.NamespaceAccesses = namespaceAccesses

	return nil
}<|MERGE_RESOLUTION|>--- conflicted
+++ resolved
@@ -118,11 +118,7 @@
 				},
 			},
 			"namespace_accesses": schema.ListNestedAttribute{
-<<<<<<< HEAD
-				Description: "The list of namespace accesses. Empty lists are not allowed, omit the attribute instead.",
-=======
-				Description: "The list of namespace accesses. Service Accounts with an account_access role of admin cannot be assigned explicit permissions to namespaces. admins implicitly receive access to all Namespaces.",
->>>>>>> b3113b1d
+				Description: "The list of namespace accesses. Empty lists are not allowed, omit the attribute instead. Service Accounts with an account_access role of admin cannot be assigned explicit permissions to namespaces. admins implicitly receive access to all Namespaces.",
 				Optional:    true,
 				NestedObject: schema.NestedAttributeObject{
 					Attributes: map[string]schema.Attribute{
