--- conflicted
+++ resolved
@@ -126,13 +126,8 @@
 			},
 			"account_access": schema.StringAttribute{
 				CustomType:  internaltypes.CaseInsensitiveStringType{},
-<<<<<<< HEAD
-				Description: "The role on the account. Must be one of admin, developer, or read (case-insensitive). Cannot be set if namespace_scoped_access is provided.",
+				Description: "The role on the account. Must be one of admin, developer, read, or metricsread (case-insensitive). Cannot be set if namespace_scoped_access is provided.",
 				Optional:    true,
-=======
-				Description: "The role on the account. Must be one of admin, developer, read, or metricsread (case-insensitive).",
-				Required:    true,
->>>>>>> b2696a11
 				Validators: []validator.String{
 					stringvalidator.OneOfCaseInsensitive(enums.AllowedAccountAccessRoles()...),
 					stringvalidator.ConflictsWith(path.Expressions{
