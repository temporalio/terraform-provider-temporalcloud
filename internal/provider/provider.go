package provider

import (
	"context"
	"fmt"
	"os"

	"github.com/hashicorp/terraform-plugin-framework/datasource"
	"github.com/hashicorp/terraform-plugin-framework/path"
	"github.com/hashicorp/terraform-plugin-framework/provider"
	"github.com/hashicorp/terraform-plugin-framework/provider/schema"
	"github.com/hashicorp/terraform-plugin-framework/resource"
	"github.com/hashicorp/terraform-plugin-framework/types"
	"go.temporal.io/cloud-sdk/api/cloudservice/v1"

	"github.com/temporalio/terraform-provider-temporalcloud/internal/client"
)

// Ensure TerraformCloudProvider satisfies various provider interfaces.
var _ provider.Provider = &TerraformCloudProvider{}

// TerraformCloudProvider defines the provider implementation.
type TerraformCloudProvider struct {
	// version is set to the provider version on release, "dev" when the
	// provider is built and ran locally, and "test" when running acceptance
	// testing.
	version string
}

// TerraformCloudProviderModel describes the provider data model.
type TerraformCloudProviderModel struct {
	APIKey           types.String `tfsdk:"api_key"`
	Endpoint         types.String `tfsdk:"endpoint"`
	AllowInsecure    types.Bool   `tfsdk:"allow_insecure"`
	AllowedAccountID types.String `tfsdk:"allowed_account_id"`
}

func (p *TerraformCloudProvider) Metadata(ctx context.Context, req provider.MetadataRequest, resp *provider.MetadataResponse) {
	resp.TypeName = "temporalcloud"
	resp.Version = p.version
}

func (p *TerraformCloudProvider) Schema(ctx context.Context, req provider.SchemaRequest, resp *provider.SchemaResponse) {
	resp.Schema = schema.Schema{
		MarkdownDescription: `Use the ` + "`" + `temporalcloud` + "`" + ` provider to interact with resources supported by [Temporal Cloud](https://temporal.io/cloud).
		
Use the navigation to the left to learn about the available resources supported by this provider.

~> This provider is in Public Preview, is under active development, and is subject to change. We reserve the right to make breaking changes during this pre-GA period, though we will do our best to maintain compatibility wherever possible.

## Provider Configuration

Credentials for Temporal Cloud can be provided by adding an ` + "`" + `api_key` + "`" + ` property or by setting the environment variable ` + "`" + `TEMPORAL_CLOUD_API_KEY` + "`" + `.
You can generate an API key for Temporal Cloud by following [these instructions](https://docs.temporal.io/cloud/api-keys).

!> Hard-coded credentials are not recommended in any Terraform configuration and should not be committed
in version control. We recommend passing credentials to this provider via environment variables.


`,
		Attributes: map[string]schema.Attribute{
			"api_key": schema.StringAttribute{
				MarkdownDescription: "The API key for Temporal Cloud. See [this documentation](https://docs.temporal.io/cloud/api-keys) for information on how to obtain an API key.",
				Optional:            true,
				Sensitive:           true,
			},
			"endpoint": schema.StringAttribute{
				Description: "The endpoint for the Temporal Cloud API. Defaults to `saas-api.tmprl.cloud:443`.",
				Optional:    true,
			},
			"allow_insecure": schema.BoolAttribute{
				Description: "If set to True, it allows for an insecure connection to the Temporal Cloud API. This should never be set to 'true' in production and defaults to false.",
				Optional:    true,
			},
			"allowed_account_id": schema.StringAttribute{
				Description: "The ID of the account to operate on. Prevents accidental mutation of accounts other than that provided.",
				Optional:    true,
			},
		},
	}
}

func (p *TerraformCloudProvider) Configure(ctx context.Context, req provider.ConfigureRequest, resp *provider.ConfigureResponse) {
	var data TerraformCloudProviderModel
	resp.Diagnostics.Append(req.Config.Get(ctx, &data)...)
	if resp.Diagnostics.HasError() {
		return
	}

	if data.APIKey.IsUnknown() {
		resp.Diagnostics.AddAttributeError(
			path.Root("api_key"),
			"Unknown Terraform Cloud API Key",
			"The provider cannot create a Terraform Cloud API client as there is an unknown configuration value for the Temporal Cloud API Key."+
				" Either apply the source of the value first, or statically set the API Key via environment variable or in configuration.")
		return
	}

	if data.Endpoint.IsUnknown() {
		resp.Diagnostics.AddAttributeError(
			path.Root("endpoint"),
			"Unknown Terraform Cloud Endpoint",
			"The provider cannot create a Terraform Cloud API client as there is an unknown configuration value for the Temporal Cloud API Endpoint."+
				" Either apply the source of the value first, or statically set the Endpoint via environment variable or in configuration.")
	}

	if data.AllowInsecure.IsUnknown() {
		resp.Diagnostics.AddAttributeError(
			path.Root("allow_insecure"),
			"Unknown Terraform Cloud Endpoint",
			"The provider cannot create a Terraform Cloud API client as there is an unknown configuration value for `allow_insecure`."+
				" Either apply the source of the value first, or statically set the allow_insecure flag via environment variable or in configuration.")
	}

	if data.AllowedAccountID.IsUnknown() {
		resp.Diagnostics.AddAttributeError(
			path.Root("allowed_account_id"),
			"Unknown Terraform Cloud Allowed Account ID Value",
			"The provider cannot create a Terraform Cloud API client as there is an unknown configuration value for `allowed_account_id`."+
				" Either apply the source of the value first, or statically set the Allowed Account ID value via environment variable or in configuration.")
	}

	apiKey := os.Getenv("TEMPORAL_CLOUD_API_KEY")
	if !data.APIKey.IsNull() {
		apiKey = data.APIKey.ValueString()
	}

	endpoint := "saas-api.tmprl.cloud:443"
	if os.Getenv("TEMPORAL_CLOUD_ENDPOINT") != "" {
		endpoint = os.Getenv("TEMPORAL_CLOUD_ENDPOINT")
	}
	if !data.Endpoint.IsNull() {
		endpoint = data.Endpoint.ValueString()
	}

	allowInsecure := os.Getenv("TEMPORAL_CLOUD_ALLOW_INSECURE") == "true"
	if !data.AllowInsecure.IsNull() {
		allowInsecure = data.AllowInsecure.ValueBool()
	}

	allowedAccountID := os.Getenv("TEMPORAL_CLOUD_ALLOWED_ACCOUNT_ID")
	if !data.AllowedAccountID.IsNull() {
		allowedAccountID = data.AllowedAccountID.ValueString()
	}

	cc, err := client.NewConnectionWithAPIKey(endpoint, allowInsecure, apiKey)
	if err != nil {
		resp.Diagnostics.AddError("Failed to connect to Temporal Cloud API", err.Error())
		return
	}

	if allowedAccountID != "" {
		accountResp, err := cc.CloudService().GetAccount(ctx, &cloudservice.GetAccountRequest{})
		if err != nil {
			resp.Diagnostics.AddError("Failed to validate allowed account ID", fmt.Sprintf("failed to get account details: %s", err.Error()))
			return
		}
		currentAccountID := accountResp.GetAccount().GetId()
		if currentAccountID != allowedAccountID {
			resp.Diagnostics.AddError("Failed to validate allowed account ID", fmt.Sprintf("current account ID '%s' does not match allowed account ID '%s'", currentAccountID, allowedAccountID))
			return
		}
	}

	resp.DataSourceData = cc
	resp.ResourceData = cc
}

func (p *TerraformCloudProvider) Resources(ctx context.Context) []func() resource.Resource {
	return []func() resource.Resource{
		NewNamespaceResource,
		NewNamespaceSearchAttributeResource,
		NewUserResource,
		NewServiceAccountResource,
		NewApiKeyResource,
		NewMetricsEndpointResource,
		NewNexusEndpointResource,
		NewNamespaceExportSinkResource,
	}
}

func (p *TerraformCloudProvider) DataSources(ctx context.Context) []func() datasource.DataSource {
	return []func() datasource.DataSource{
		NewRegionsDataSource,
		NewNamespacesDataSource,
		NewServiceAccountsDataSource,
<<<<<<< HEAD
		NewNamespaceDataSource,
=======
		NewServiceAccountDataSource,
>>>>>>> 663772d2
	}
}

func New(version string) func() provider.Provider {
	return func() provider.Provider {
		return &TerraformCloudProvider{
			version: version,
		}
	}
}<|MERGE_RESOLUTION|>--- conflicted
+++ resolved
@@ -184,11 +184,8 @@
 		NewRegionsDataSource,
 		NewNamespacesDataSource,
 		NewServiceAccountsDataSource,
-<<<<<<< HEAD
 		NewNamespaceDataSource,
-=======
 		NewServiceAccountDataSource,
->>>>>>> 663772d2
 	}
 }
 
